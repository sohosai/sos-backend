--- conflicted
+++ resolved
@@ -1,12 +1,7 @@
 [package]
 name = "sos21-run-migrations"
-<<<<<<< HEAD
 version = "0.7.1"
-authors = ["coord_e <me@coord-e.com>", "azarashi2931 <az@rashi.email>", "yuseiito <me@yuseiito.com>", "momeemt <me@momee.mt>"]
-=======
-version = "0.7.0"
 authors = ["coord.e <me@coord-e.com>", "yuseiito <me@yuseiito.com>", "momeemt <me@momee.mt>"]
->>>>>>> 613994f4
 edition = "2018"
 readme = "README.md"
 license = "MIT OR Apache-2.0"
